--- conflicted
+++ resolved
@@ -207,9 +207,6 @@
             payment_token = self.request_data['support']['paymentToken']
             email = self.request_data['login']['userEnteredEmail']
             plan = self._get_plan(membership_type).stripe_plan
-<<<<<<< HEAD
-            payment_account_id, start = self._create_stripe_subscription(None, payment_token, email, plan)
-=======
             payment_account_id, start, subscription_id = self._create_stripe_subscription(
                 None,
                 payment_token,
@@ -217,17 +214,12 @@
                 plan
             )
 
->>>>>>> 6ee52127
             membership = AccountMembership(
                 type=membership_type,
                 start_date=date.today(),
                 payment_method=self.request_data['support']['paymentMethod'],
-<<<<<<< HEAD
-                payment_account_id=payment_account_id
-=======
                 payment_account_id=payment_account_id,
                 payment_id=subscription_id
->>>>>>> 6ee52127
             )
         account = Account(
             email_address=email_address,
@@ -251,16 +243,9 @@
             customer_id = customer.id
         subscription = stripe.Subscription.create(customer=customer_id, items=[{'plan': plan}])
 
-<<<<<<< HEAD
-        # TODO: store subscription.id
-        start = subscription.current_period_start
-        start = date.fromtimestamp(start)
-        return customer_id, start
-=======
         start = subscription.current_period_start
         start = date.fromtimestamp(start)
         return customer_id, start, subscription.id
->>>>>>> 6ee52127
 
     def _get_plan(self, plan):
         with get_db_connection(self.config['DB_CONNECTION_POOL']) as db:
@@ -271,51 +256,16 @@
             membership_repository = MembershipRepository(db)
             active_membership = membership_repository.get_active_membership_by_account_id(self.account.id)
             if active_membership:
-<<<<<<< HEAD
-                active_membership.end_date = datetime.utcnow()
-                # TODO: use the subscription id to delete the membership on stripe
-                membership_repository.finish_membership(active_membership)
-                add_membership = UpdateMembership(self.request_data.get('support'))
-                add_membership.validate()
-                support = self.request_data['support']
-                membership_type = support['membership']
-                membership = self._get_plan(membership_type)
-                stripe_id, start_date = self._create_stripe_subscription(
-                    active_membership.payment_account_id,
-                    None,
-                    self.account.email_address,
-                    membership.stripe_plan
-                )
-            else:
-                add_membership = AddMembership(self.request_data.get('support'))
-                add_membership.validate()
-                support = self.request_data['support']
-                membership_type = support['membership']
-                token = support['paymentToken']
-                membership = self._get_plan(membership_type)
-                stripe_id, start_date = self._create_stripe_subscription(
-                    None,
-                    token,
-                    self.account.email_address,
-                    membership.stripe_plan
-                )
-=======
                 self.cancel_membership(active_membership, membership_repository)
                 membership_type, start_date, stripe_id, subscription_stripe_id = self.update_membership(
                     active_membership)
             else:
                 membership_type, start_date, stripe_id, subscription_stripe_id = self.create_membership()
->>>>>>> 6ee52127
 
             new_membership = AccountMembership(
                 start_date=start_date,
                 payment_method=STRIPE_PAYMENT,
                 payment_account_id=stripe_id,
-<<<<<<< HEAD
-                type=membership_type
-            )
-            AccountRepository(db).add_membership(self.account.id, new_membership)
-=======
                 payment_id=subscription_stripe_id,
                 type=membership_type
             )
@@ -354,5 +304,4 @@
         active_membership.end_date = datetime.utcnow()
         active_stripe_subscription = stripe.Subscription.retrieve(active_membership.payment_id)
         active_stripe_subscription.delete()
-        membership_repository.finish_membership(active_membership)
->>>>>>> 6ee52127
+        membership_repository.finish_membership(active_membership)