--- conflicted
+++ resolved
@@ -1,6 +1,3 @@
-<<<<<<< HEAD
-from ..entity.city import City, GeographicLocation
-=======
 # Mycroft Server - Backend
 # Copyright (C) 2019 Mycroft AI Inc
 # SPDX-License-Identifier: 	AGPL-3.0-or-later
@@ -20,8 +17,7 @@
 # You should have received a copy of the GNU Affero General Public License
 # along with this program. If not, see <https://www.gnu.org/licenses/>.
 
-from ..entity.city import City
->>>>>>> 7260df91
+from ..entity.city import City, GeographicLocation
 from ...repository_base import RepositoryBase
 
 
