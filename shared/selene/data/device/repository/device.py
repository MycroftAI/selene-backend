--- conflicted
+++ resolved
@@ -41,7 +41,6 @@
         sql_results = self.cursor.select_all(query)
         return [Device(**result) for result in sql_results]
 
-<<<<<<< HEAD
     def get_account_device_count(self, account_id):
         query = DatabaseRequest(
             sql=get_sql_from_file(
@@ -68,8 +67,6 @@
             # TODO: Remove the @ in the API v2
             return {'@type': rate_period} if rate_period is not None else {'@type': 'free'}
 
-=======
->>>>>>> c3608a10
     def add_device(self, account_id: str, name: str, wake_word_id: str, text_to_speech_id: str):
         """ Creates a new device with a given name and associate it to an account"""
         # TODO: validate foreign keys
