<<<<<<< HEAD
{% extends "base.html" %}
{% block email_body %}
    <p style="margin-top: 16px;">
        The password for the Mycroft account associated with this email address has been changed.  If you
        updated your password, you can ignore this message.
    </p>
{% endblock email_body %}
=======
<div style="background-color: #e6e8ea; width: 100%; height:100%;">
    <img
            style="display: block; height: 60px; margin: auto; padding-top: 32px; color: white; font-family: Arial,sans-serif; font-size: 18px"
            src="https://mycroftai.imgus11.com/public//dd014aa691ea98bb0a4b194b19bb2a0e.png?r=537470560"
            alt="MYCROFT AI"
    />
    <div style="
            background-color: white;
            border-radius: 4px;
            box-shadow: 0 8px 16px 0 rgba(0,0,0,0.40);
            color: #2c3e50;
            font-family: Helvetica Neue,Helvetica,arial,sans-serif;
            height: 400px;
            margin: 16px auto;
            width: 480px;
        "
    >
        <div style="padding: 32px">
            <p>Greetings,</p>
            <p style="margin-top: 16px;">
                The password for the account with this email address on account.mycroft.ai has been changed.  If you
                did not update your password, please contact us immediately at support@mycroft.ai.  Otherwise, you can
                ignore this message.
            </p>
            <p style="margin-top: 32px;">
                Regards,
            </p>
            <p style="margin-top: 16px;">
                The Mycroft AI Team
            </p>
        </div>
    </div>
</div>
>>>>>>> c06b729a
<|MERGE_RESOLUTION|>--- conflicted
+++ resolved
@@ -1,43 +1,8 @@
-<<<<<<< HEAD
 {% extends "base.html" %}
 {% block email_body %}
     <p style="margin-top: 16px;">
         The password for the Mycroft account associated with this email address has been changed.  If you
-        updated your password, you can ignore this message.
+        did not update your password, please contact us immediately at support@mycroft.ai.  Otherwise, you can
+        ignore this message.
     </p>
-{% endblock email_body %}
-=======
-<div style="background-color: #e6e8ea; width: 100%; height:100%;">
-    <img
-            style="display: block; height: 60px; margin: auto; padding-top: 32px; color: white; font-family: Arial,sans-serif; font-size: 18px"
-            src="https://mycroftai.imgus11.com/public//dd014aa691ea98bb0a4b194b19bb2a0e.png?r=537470560"
-            alt="MYCROFT AI"
-    />
-    <div style="
-            background-color: white;
-            border-radius: 4px;
-            box-shadow: 0 8px 16px 0 rgba(0,0,0,0.40);
-            color: #2c3e50;
-            font-family: Helvetica Neue,Helvetica,arial,sans-serif;
-            height: 400px;
-            margin: 16px auto;
-            width: 480px;
-        "
-    >
-        <div style="padding: 32px">
-            <p>Greetings,</p>
-            <p style="margin-top: 16px;">
-                The password for the account with this email address on account.mycroft.ai has been changed.  If you
-                did not update your password, please contact us immediately at support@mycroft.ai.  Otherwise, you can
-                ignore this message.
-            </p>
-            <p style="margin-top: 32px;">
-                Regards,
-            </p>
-            <p style="margin-top: 16px;">
-                The Mycroft AI Team
-            </p>
-        </div>
-    </div>
-</div>
->>>>>>> c06b729a
+{% endblock email_body %}