[[source]]
name = "pypi"
url = "https://pypi.org/simple"
verify_ssl = true

[dev-packages]

[packages]
psycopg2-binary = "*"
markdown = "*"
<<<<<<< HEAD
=======
prompt-toolkit = "==1.0.15"
ipython = "==5"
>>>>>>> c3e32f74

[requires]
python_version = "3.7"<|MERGE_RESOLUTION|>--- conflicted
+++ resolved
@@ -8,11 +8,8 @@
 [packages]
 psycopg2-binary = "*"
 markdown = "*"
-<<<<<<< HEAD
-=======
 prompt-toolkit = "==1.0.15"
 ipython = "==5"
->>>>>>> c3e32f74
 
 [requires]
 python_version = "3.7"