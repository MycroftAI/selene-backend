--- conflicted
+++ resolved
@@ -43,11 +43,6 @@
             "hashes": [
                 "sha256:fc4a6f69a656b8d858d7503bda633f4dd63c2d70cf80abdc6eafa64c4ae8c250",
                 "sha256:fe463ff51e679377e3624984c829022e2cfb3be5518726b06f608a07a3aad680"
-<<<<<<< HEAD
-            ],
-            "index": "pypi",
-            "version": "==3.1"
-=======
             ],
             "index": "pypi",
             "version": "==3.1"
@@ -75,7 +70,6 @@
             ],
             "index": "pypi",
             "version": "==1.0.15"
->>>>>>> c3e32f74
         },
         "psycopg2-binary": {
             "hashes": [
@@ -110,8 +104,6 @@
             ],
             "index": "pypi",
             "version": "==2.8.2"
-<<<<<<< HEAD
-=======
         },
         "ptyprocess": {
             "hashes": [
@@ -153,7 +145,6 @@
                 "sha256:f4ebe71925af7b40a864553f761ed559b43544f8f71746c2d756c7fe788ade7c"
             ],
             "version": "==0.1.7"
->>>>>>> c3e32f74
         }
     },
     "develop": {}
