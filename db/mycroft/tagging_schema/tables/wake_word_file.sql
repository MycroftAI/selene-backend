--- conflicted
+++ resolved
@@ -1,11 +1,5 @@
 -- Files containing audio data used to train wake word machine learning models.
 CREATE TABLE tagging.wake_word_file (
-<<<<<<< HEAD
-    wake_word_id    uuid    NOT NULL REFERENCES wake_word.wake_word,
-    UNIQUE (name)
-)
-INHERITS (tagging.file);
-=======
     id                  uuid                        PRIMARY KEY DEFAULT gen_random_uuid(),
     name                text                        NOT NULL UNIQUE,
     wake_word_id        uuid                        NOT NULL REFERENCES wake_word.wake_word,
@@ -15,5 +9,4 @@
     account_id          uuid,
     status              tagging_file_status_enum    NOT NULL DEFAULT 'uploaded'::tagging_file_status_enum,
     insert_ts           TIMESTAMP                   NOT NULL DEFAULT CURRENT_TIMESTAMP
-);
->>>>>>> 588f13f6
+);