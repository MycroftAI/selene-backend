{
    "_meta": {
        "hash": {
<<<<<<< HEAD
            "sha256": "d41ddbbd0a75af30d0fae2b78f36625a9bf2d7172f3133a371a9fb163ca0a0b1"
=======
            "sha256": "f0576dd130e81116c937fa11ab5505da3194d13d8eb665899762d3a36b712c3f"
>>>>>>> 4d49d1fa
        },
        "pipfile-spec": 6,
        "requires": {
            "python_version": "3.7"
        },
        "sources": [
            {
                "name": "pypi",
                "url": "https://pypi.org/simple",
                "verify_ssl": true
            }
        ]
    },
    "default": {
        "aniso8601": {
            "hashes": [
                "sha256:03c0ffeeb04edeca1ed59684cc6836dc377f58e52e315dc7be3af879909889f4",
                "sha256:ac30cceff24aec920c37b8d74d7d8a5dd37b1f62a90b4f268a6234cabe147080"
            ],
            "version": "==4.1.0"
        },
        "click": {
            "hashes": [
                "sha256:2335065e6395b9e67ca716de5f7526736bfa6ceead690adf616d925bdc622b13",
                "sha256:5b94b49521f6456670fdb30cd82a4eca9412788a93fa6dd6df72c94d5a8ff2d7"
            ],
            "version": "==7.0"
        },
        "flask": {
            "hashes": [
                "sha256:2271c0070dbcb5275fad4a82e29f23ab92682dc45f9dfbc22c02ba9b9322ce48",
                "sha256:a080b744b7e345ccfcbc77954861cb05b3c63786e93f2b3875e0913d44b43f05"
            ],
            "index": "pypi",
            "version": "==1.0.2"
        },
        "flask-restful": {
            "hashes": [
                "sha256:ecd620c5cc29f663627f99e04f17d1f16d095c83dc1d618426e2ad68b03092f8",
                "sha256:f8240ec12349afe8df1db168ea7c336c4e5b0271a36982bff7394f93275f2ca9"
            ],
            "index": "pypi",
            "version": "==0.3.7"
        },
        "itsdangerous": {
            "hashes": [
                "sha256:321b033d07f2a4136d3ec762eac9f16a10ccd60f53c0c91af90217ace7ba1f19",
                "sha256:b12271b2047cb23eeb98c8b5622e2e5c5e9abd9784a153e9d8ef9cb4dd09d749"
            ],
            "version": "==1.1.0"
        },
        "jinja2": {
            "hashes": [
                "sha256:74c935a1b8bb9a3947c50a54766a969d4846290e1e788ea44c1392163723c3bd",
                "sha256:f84be1bb0040caca4cea721fcbbbbd61f9be9464ca236387158b0feea01914a4"
            ],
            "version": "==2.10"
        },
        "markupsafe": {
            "hashes": [
                "sha256:048ef924c1623740e70204aa7143ec592504045ae4429b59c30054cb31e3c432",
                "sha256:130f844e7f5bdd8e9f3f42e7102ef1d49b2e6fdf0d7526df3f87281a532d8c8b",
                "sha256:19f637c2ac5ae9da8bfd98cef74d64b7e1bb8a63038a3505cd182c3fac5eb4d9",
                "sha256:1b8a7a87ad1b92bd887568ce54b23565f3fd7018c4180136e1cf412b405a47af",
                "sha256:1c25694ca680b6919de53a4bb3bdd0602beafc63ff001fea2f2fc16ec3a11834",
                "sha256:1f19ef5d3908110e1e891deefb5586aae1b49a7440db952454b4e281b41620cd",
                "sha256:1fa6058938190ebe8290e5cae6c351e14e7bb44505c4a7624555ce57fbbeba0d",
                "sha256:31cbb1359e8c25f9f48e156e59e2eaad51cd5242c05ed18a8de6dbe85184e4b7",
                "sha256:3e835d8841ae7863f64e40e19477f7eb398674da6a47f09871673742531e6f4b",
                "sha256:4e97332c9ce444b0c2c38dd22ddc61c743eb208d916e4265a2a3b575bdccb1d3",
                "sha256:525396ee324ee2da82919f2ee9c9e73b012f23e7640131dd1b53a90206a0f09c",
                "sha256:52b07fbc32032c21ad4ab060fec137b76eb804c4b9a1c7c7dc562549306afad2",
                "sha256:52ccb45e77a1085ec5461cde794e1aa037df79f473cbc69b974e73940655c8d7",
                "sha256:5c3fbebd7de20ce93103cb3183b47671f2885307df4a17a0ad56a1dd51273d36",
                "sha256:5e5851969aea17660e55f6a3be00037a25b96a9b44d2083651812c99d53b14d1",
                "sha256:5edfa27b2d3eefa2210fb2f5d539fbed81722b49f083b2c6566455eb7422fd7e",
                "sha256:7d263e5770efddf465a9e31b78362d84d015cc894ca2c131901a4445eaa61ee1",
                "sha256:83381342bfc22b3c8c06f2dd93a505413888694302de25add756254beee8449c",
                "sha256:857eebb2c1dc60e4219ec8e98dfa19553dae33608237e107db9c6078b1167856",
                "sha256:98e439297f78fca3a6169fd330fbe88d78b3bb72f967ad9961bcac0d7fdd1550",
                "sha256:bf54103892a83c64db58125b3f2a43df6d2cb2d28889f14c78519394feb41492",
                "sha256:d9ac82be533394d341b41d78aca7ed0e0f4ba5a2231602e2f05aa87f25c51672",
                "sha256:e982fe07ede9fada6ff6705af70514a52beb1b2c3d25d4e873e82114cf3c5401",
                "sha256:edce2ea7f3dfc981c4ddc97add8a61381d9642dc3273737e756517cc03e84dd6",
                "sha256:efdc45ef1afc238db84cb4963aa689c0408912a0239b0721cb172b4016eb31d6",
                "sha256:f137c02498f8b935892d5c0172560d7ab54bc45039de8805075e19079c639a9c",
                "sha256:f82e347a72f955b7017a39708a3667f106e6ad4d10b25f237396a7115d8ed5fd",
                "sha256:fb7c206e01ad85ce57feeaaa0bf784b97fa3cad0d4a5737bc5295785f5c613a1"
            ],
            "version": "==1.1.0"
        },
        "pytz": {
            "hashes": [
                "sha256:32b0891edff07e28efe91284ed9c31e123d84bea3fd98e1f72be2508f43ef8d9",
                "sha256:d5f05e487007e29e03409f9398d074e158d920d36eb82eaf66fb1136b0c5374c"
            ],
            "version": "==2018.9"
        },
        "six": {
            "hashes": [
                "sha256:3350809f0555b11f552448330d0b52d5f24c91a322ea4a15ef22629740f3761c",
                "sha256:d16a0141ec1a18405cd4ce8b4613101da75da0e9a7aec5bdd4fa804d0e0eba73"
            ],
            "version": "==1.12.0"
        },
        "werkzeug": {
            "hashes": [
                "sha256:c3fd7a7d41976d9f44db327260e263132466836cef6f91512889ed60ad26557c",
                "sha256:d5da73735293558eb1651ee2fddc4d0dedcfa06538b8813a2e20011583c9e49b"
            ],
            "version": "==0.14.1"
        }
    },
    "develop": {
        "selene": {
<<<<<<< HEAD
            "path": "./../../shared"
        },
        "selene-util": {
=======
>>>>>>> 4d49d1fa
            "path": "./../../shared"
        }
    }
}<|MERGE_RESOLUTION|>--- conflicted
+++ resolved
@@ -1,11 +1,7 @@
 {
     "_meta": {
         "hash": {
-<<<<<<< HEAD
             "sha256": "d41ddbbd0a75af30d0fae2b78f36625a9bf2d7172f3133a371a9fb163ca0a0b1"
-=======
-            "sha256": "f0576dd130e81116c937fa11ab5505da3194d13d8eb665899762d3a36b712c3f"
->>>>>>> 4d49d1fa
         },
         "pipfile-spec": 6,
         "requires": {
@@ -121,12 +117,8 @@
     },
     "develop": {
         "selene": {
-<<<<<<< HEAD
             "path": "./../../shared"
         },
-        "selene-util": {
-=======
->>>>>>> 4d49d1fa
             "path": "./../../shared"
         }
     }
