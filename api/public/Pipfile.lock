--- conflicted
+++ resolved
@@ -1,11 +1,7 @@
 {
     "_meta": {
         "hash": {
-<<<<<<< HEAD
-            "sha256": "9e52ad6ccae99cb3a2570f85daeb73f7c7b45173b43741dcb25360c5a0984d43"
-=======
             "sha256": "cee9b102bfab89e6379a7c5acdb5b6f7d913da3a4030ab986344ef54d7fe573f"
->>>>>>> 6e3fb118
         },
         "pipfile-spec": 6,
         "requires": {
@@ -197,17 +193,6 @@
             "markers": "python_version >= '3.5'",
             "version": "==3.3"
         },
-<<<<<<< HEAD
-        "importlib-metadata": {
-            "hashes": [
-                "sha256:637245b8bab2b6502fcbc752cc4b7a6f6243bb02b31c5c26156ad103d3d45670",
-                "sha256:7401a975809ea1fdc658c3aa4f78cc2195a0e019c5cbc4c06122884e9ae80c23"
-            ],
-            "markers": "python_version < '3.8'",
-            "version": "==4.12.0"
-        },
-=======
->>>>>>> 6e3fb118
         "itsdangerous": {
             "hashes": [
                 "sha256:5174094b9637652bdb841a3029700391451bd092ba3db90600dea710ba28e97c",
@@ -218,59 +203,6 @@
         },
         "jinja2": {
             "hashes": [
-<<<<<<< HEAD
-                "sha256:31351a702a408a9e7595a8fc6150fc3f43bb6bf7e319770cbc0db9df9437e852",
-                "sha256:6088930bfe239f0e6710546ab9c19c9ef35e29792895fed6e6e31a023a182a61"
-            ],
-            "markers": "python_version >= '3.7'",
-            "version": "==3.1.2"
-        },
-        "markupsafe": {
-            "hashes": [
-                "sha256:0212a68688482dc52b2d45013df70d169f542b7394fc744c02a57374a4207003",
-                "sha256:089cf3dbf0cd6c100f02945abeb18484bd1ee57a079aefd52cffd17fba910b88",
-                "sha256:10c1bfff05d95783da83491be968e8fe789263689c02724e0c691933c52994f5",
-                "sha256:33b74d289bd2f5e527beadcaa3f401e0df0a89927c1559c8566c066fa4248ab7",
-                "sha256:3799351e2336dc91ea70b034983ee71cf2f9533cdff7c14c90ea126bfd95d65a",
-                "sha256:3ce11ee3f23f79dbd06fb3d63e2f6af7b12db1d46932fe7bd8afa259a5996603",
-                "sha256:421be9fbf0ffe9ffd7a378aafebbf6f4602d564d34be190fc19a193232fd12b1",
-                "sha256:43093fb83d8343aac0b1baa75516da6092f58f41200907ef92448ecab8825135",
-                "sha256:46d00d6cfecdde84d40e572d63735ef81423ad31184100411e6e3388d405e247",
-                "sha256:4a33dea2b688b3190ee12bd7cfa29d39c9ed176bda40bfa11099a3ce5d3a7ac6",
-                "sha256:4b9fe39a2ccc108a4accc2676e77da025ce383c108593d65cc909add5c3bd601",
-                "sha256:56442863ed2b06d19c37f94d999035e15ee982988920e12a5b4ba29b62ad1f77",
-                "sha256:671cd1187ed5e62818414afe79ed29da836dde67166a9fac6d435873c44fdd02",
-                "sha256:694deca8d702d5db21ec83983ce0bb4b26a578e71fbdbd4fdcd387daa90e4d5e",
-                "sha256:6a074d34ee7a5ce3effbc526b7083ec9731bb3cbf921bbe1d3005d4d2bdb3a63",
-                "sha256:6d0072fea50feec76a4c418096652f2c3238eaa014b2f94aeb1d56a66b41403f",
-                "sha256:6fbf47b5d3728c6aea2abb0589b5d30459e369baa772e0f37a0320185e87c980",
-                "sha256:7f91197cc9e48f989d12e4e6fbc46495c446636dfc81b9ccf50bb0ec74b91d4b",
-                "sha256:86b1f75c4e7c2ac2ccdaec2b9022845dbb81880ca318bb7a0a01fbf7813e3812",
-                "sha256:8dc1c72a69aa7e082593c4a203dcf94ddb74bb5c8a731e4e1eb68d031e8498ff",
-                "sha256:8e3dcf21f367459434c18e71b2a9532d96547aef8a871872a5bd69a715c15f96",
-                "sha256:8e576a51ad59e4bfaac456023a78f6b5e6e7651dcd383bcc3e18d06f9b55d6d1",
-                "sha256:96e37a3dc86e80bf81758c152fe66dbf60ed5eca3d26305edf01892257049925",
-                "sha256:97a68e6ada378df82bc9f16b800ab77cbf4b2fada0081794318520138c088e4a",
-                "sha256:99a2a507ed3ac881b975a2976d59f38c19386d128e7a9a18b7df6fff1fd4c1d6",
-                "sha256:a49907dd8420c5685cfa064a1335b6754b74541bbb3706c259c02ed65b644b3e",
-                "sha256:b09bf97215625a311f669476f44b8b318b075847b49316d3e28c08e41a7a573f",
-                "sha256:b7bd98b796e2b6553da7225aeb61f447f80a1ca64f41d83612e6139ca5213aa4",
-                "sha256:b87db4360013327109564f0e591bd2a3b318547bcef31b468a92ee504d07ae4f",
-                "sha256:bcb3ed405ed3222f9904899563d6fc492ff75cce56cba05e32eff40e6acbeaa3",
-                "sha256:d4306c36ca495956b6d568d276ac11fdd9c30a36f1b6eb928070dc5360b22e1c",
-                "sha256:d5ee4f386140395a2c818d149221149c54849dfcfcb9f1debfe07a8b8bd63f9a",
-                "sha256:dda30ba7e87fbbb7eab1ec9f58678558fd9a6b8b853530e176eabd064da81417",
-                "sha256:e04e26803c9c3851c931eac40c695602c6295b8d432cbe78609649ad9bd2da8a",
-                "sha256:e1c0b87e09fa55a220f058d1d49d3fb8df88fbfab58558f1198e08c1e1de842a",
-                "sha256:e72591e9ecd94d7feb70c1cbd7be7b3ebea3f548870aa91e2732960fa4d57a37",
-                "sha256:e8c843bbcda3a2f1e3c2ab25913c80a3c5376cd00c6e8c4a86a89a28c8dc5452",
-                "sha256:efc1913fd2ca4f334418481c7e595c00aad186563bbc1ec76067848c7ca0a933",
-                "sha256:f121a1420d4e173a5d96e47e9a0c0dcff965afdf1626d28de1460815f7c4ee7a",
-                "sha256:fc7b548b17d238737688817ab67deebb30e8073c95749d55538ed473130ec0c7"
-            ],
-            "markers": "python_version >= '3.7'",
-            "version": "==2.1.1"
-=======
                 "sha256:065c4f02ebe7f7cf559e49ee5a95fb800a9e4528727aec6f24402a5374c65013",
                 "sha256:14dd6caf1527abb21f08f86c784eac40853ba93edb79552aa1e4b8aef1b61c7b"
             ],
@@ -351,7 +283,6 @@
             ],
             "index": "pypi",
             "version": "==2.0.1"
->>>>>>> 6e3fb118
         },
         "packaging": {
             "hashes": [
@@ -571,17 +502,6 @@
             ],
             "index": "pypi",
             "version": "==3.5.0"
-<<<<<<< HEAD
-        },
-        "typing-extensions": {
-            "hashes": [
-                "sha256:25642c956049920a5aa49edcdd6ab1e06d7e5d467fc00e0506c44ac86fbfca02",
-                "sha256:e6d2677a32f47fc7eb2795db1dd15c1f34eff616bcaf2cfb5e997f854fa1c4a6"
-            ],
-            "markers": "python_version < '3.8'",
-            "version": "==4.3.0"
-=======
->>>>>>> 6e3fb118
         },
         "urllib3": {
             "hashes": [
@@ -600,16 +520,11 @@
         },
         "werkzeug": {
             "hashes": [
-                "sha256:1ce08e8093ed67d638d63879fd1ba3735817f7a80de3674d293f5984f25fb6e6",
-                "sha256:72a4b735692dd3135217911cbeaa1be5fa3f62bffb8745c5215420a03dc55255"
-            ],
-<<<<<<< HEAD
-            "markers": "python_version >= '3.7'",
-            "version": "==2.1.2"
-=======
+                "sha256:1421ebfc7648a39a5c58c601b154165d05cf47a3cd0ccb70857cbdacf6c8f2b8",
+                "sha256:b863f8ff057c522164b6067c9e28b041161b4be5ba4d0daceeaa50a163822d3c"
+            ],
             "index": "pypi",
             "version": "==2.0.3"
->>>>>>> 6e3fb118
         },
         "wrapt": {
             "hashes": [
@@ -680,17 +595,6 @@
             ],
             "markers": "python_version >= '2.7' and python_version not in '3.0, 3.1, 3.2, 3.3, 3.4'",
             "version": "==1.14.1"
-<<<<<<< HEAD
-        },
-        "zipp": {
-            "hashes": [
-                "sha256:05b45f1ee8f807d0cc928485ca40a07cb491cf092ff587c0df9cb1fd154848d2",
-                "sha256:47c40d7fe183a6f21403a199b3e4192cca5774656965b0a4988ad2f8feb5f009"
-            ],
-            "markers": "python_version >= '3.7'",
-            "version": "==3.8.1"
-=======
->>>>>>> 6e3fb118
         }
     },
     "develop": {
@@ -764,7 +668,6 @@
             "version": "==22.6.0"
         },
         "click": {
-<<<<<<< HEAD
             "hashes": [
                 "sha256:7682dc8afb30297001674575ea00d1814d808d6a36af415a82bd481d37ba7b8e",
                 "sha256:bb4d8133cb15a609f44e8213d9b391b0809795062913b383c62be0ee95b1db48"
@@ -779,30 +682,6 @@
             ],
             "markers": "python_version >= '2.7' and python_version not in '3.0, 3.1, 3.2, 3.3, 3.4, 3.5, 3.6'",
             "version": "==0.3.5.1"
-        },
-        "importlib-metadata": {
-            "hashes": [
-                "sha256:637245b8bab2b6502fcbc752cc4b7a6f6243bb02b31c5c26156ad103d3d45670",
-                "sha256:7401a975809ea1fdc658c3aa4f78cc2195a0e019c5cbc4c06122884e9ae80c23"
-            ],
-            "markers": "python_version < '3.8'",
-            "version": "==4.12.0"
-=======
-            "hashes": [
-                "sha256:7682dc8afb30297001674575ea00d1814d808d6a36af415a82bd481d37ba7b8e",
-                "sha256:bb4d8133cb15a609f44e8213d9b391b0809795062913b383c62be0ee95b1db48"
-            ],
-            "markers": "python_version >= '3.7'",
-            "version": "==8.1.3"
-        },
-        "dill": {
-            "hashes": [
-                "sha256:33501d03270bbe410c72639b350e941882a8b0fd55357580fbc873fba0c59302",
-                "sha256:d75e41f3eff1eee599d738e76ba8f4ad98ea229db8b085318aa2b3333a208c86"
-            ],
-            "markers": "python_version >= '2.7' and python_version not in '3.0, 3.1, 3.2, 3.3, 3.4, 3.5, 3.6'",
-            "version": "==0.3.5.1"
->>>>>>> 6e3fb118
         },
         "isort": {
             "hashes": [
@@ -859,7 +738,6 @@
             "hashes": [
                 "sha256:348e0240c33b60bbdf4e523192ef919f28cb2c3d7d5c7794f74009290f236325",
                 "sha256:6c2d30ab6be0e4a46919781807b4f0d834ebdd6c6e3dca0bda5a15f863427b6e"
-<<<<<<< HEAD
             ],
             "markers": "python_version >= '3.6'",
             "version": "==0.7.0"
@@ -869,17 +747,6 @@
                 "sha256:090fedd75945a69ae91ce1303b5824f428daf5a028d2f6ab8a299250a846f15d",
                 "sha256:2d82818f5bb3e369420cb3c4060a7970edba416647068eb4c5343488a6c604a8"
             ],
-=======
-            ],
-            "markers": "python_version >= '3.6'",
-            "version": "==0.7.0"
-        },
-        "mypy-extensions": {
-            "hashes": [
-                "sha256:090fedd75945a69ae91ce1303b5824f428daf5a028d2f6ab8a299250a846f15d",
-                "sha256:2d82818f5bb3e369420cb3c4060a7970edba416647068eb4c5343488a6c604a8"
-            ],
->>>>>>> 6e3fb118
             "version": "==0.4.3"
         },
         "parse": {
@@ -959,50 +826,13 @@
             ],
             "markers": "python_version >= '3.6' and python_version < '4.0'",
             "version": "==0.11.1"
-<<<<<<< HEAD
-        },
-        "typed-ast": {
-            "hashes": [
-                "sha256:0261195c2062caf107831e92a76764c81227dae162c4f75192c0d489faf751a2",
-                "sha256:0fdbcf2fef0ca421a3f5912555804296f0b0960f0418c440f5d6d3abb549f3e1",
-                "sha256:183afdf0ec5b1b211724dfef3d2cad2d767cbefac291f24d69b00546c1837fb6",
-                "sha256:211260621ab1cd7324e0798d6be953d00b74e0428382991adfddb352252f1d62",
-                "sha256:267e3f78697a6c00c689c03db4876dd1efdfea2f251a5ad6555e82a26847b4ac",
-                "sha256:2efae9db7a8c05ad5547d522e7dbe62c83d838d3906a3716d1478b6c1d61388d",
-                "sha256:370788a63915e82fd6f212865a596a0fefcbb7d408bbbb13dea723d971ed8bdc",
-                "sha256:39e21ceb7388e4bb37f4c679d72707ed46c2fbf2a5609b8b8ebc4b067d977df2",
-                "sha256:3e123d878ba170397916557d31c8f589951e353cc95fb7f24f6bb69adc1a8a97",
-                "sha256:4879da6c9b73443f97e731b617184a596ac1235fe91f98d279a7af36c796da35",
-                "sha256:4e964b4ff86550a7a7d56345c7864b18f403f5bd7380edf44a3c1fb4ee7ac6c6",
-                "sha256:639c5f0b21776605dd6c9dbe592d5228f021404dafd377e2b7ac046b0349b1a1",
-                "sha256:669dd0c4167f6f2cd9f57041e03c3c2ebf9063d0757dc89f79ba1daa2bfca9d4",
-                "sha256:6778e1b2f81dfc7bc58e4b259363b83d2e509a65198e85d5700dfae4c6c8ff1c",
-                "sha256:683407d92dc953c8a7347119596f0b0e6c55eb98ebebd9b23437501b28dcbb8e",
-                "sha256:79b1e0869db7c830ba6a981d58711c88b6677506e648496b1f64ac7d15633aec",
-                "sha256:7d5d014b7daa8b0bf2eaef684295acae12b036d79f54178b92a2b6a56f92278f",
-                "sha256:98f80dee3c03455e92796b58b98ff6ca0b2a6f652120c263efdba4d6c5e58f72",
-                "sha256:a94d55d142c9265f4ea46fab70977a1944ecae359ae867397757d836ea5a3f47",
-                "sha256:a9916d2bb8865f973824fb47436fa45e1ebf2efd920f2b9f99342cb7fab93f72",
-                "sha256:c542eeda69212fa10a7ada75e668876fdec5f856cd3d06829e6aa64ad17c8dfe",
-                "sha256:cf4afcfac006ece570e32d6fa90ab74a17245b83dfd6655a6f68568098345ff6",
-                "sha256:ebd9d7f80ccf7a82ac5f88c521115cc55d84e35bf8b446fcd7836eb6b98929a3",
-                "sha256:ed855bbe3eb3715fca349c80174cfcfd699c2f9de574d40527b8429acae23a66"
-            ],
-            "markers": "python_version < '3.8' and implementation_name == 'cpython' and implementation_name == 'cpython'",
-            "version": "==1.5.4"
-=======
->>>>>>> 6e3fb118
         },
         "typing-extensions": {
             "hashes": [
                 "sha256:25642c956049920a5aa49edcdd6ab1e06d7e5d467fc00e0506c44ac86fbfca02",
                 "sha256:e6d2677a32f47fc7eb2795db1dd15c1f34eff616bcaf2cfb5e997f854fa1c4a6"
             ],
-<<<<<<< HEAD
-            "markers": "python_version < '3.8'",
-=======
             "markers": "python_version < '3.10'",
->>>>>>> 6e3fb118
             "version": "==4.3.0"
         },
         "wrapt": {
@@ -1074,17 +904,6 @@
             ],
             "markers": "python_version >= '2.7' and python_version not in '3.0, 3.1, 3.2, 3.3, 3.4'",
             "version": "==1.14.1"
-<<<<<<< HEAD
-        },
-        "zipp": {
-            "hashes": [
-                "sha256:05b45f1ee8f807d0cc928485ca40a07cb491cf092ff587c0df9cb1fd154848d2",
-                "sha256:47c40d7fe183a6f21403a199b3e4192cca5774656965b0a4988ad2f8feb5f009"
-            ],
-            "markers": "python_version >= '3.7'",
-            "version": "==3.8.1"
-=======
->>>>>>> 6e3fb118
         }
     }
 }