--- conflicted
+++ resolved
@@ -1,24 +1,14 @@
 Feature: Save metrics sent to selene from mycroft core
 
-<<<<<<< HEAD
   Scenario: Metric sent by device saved to database
     Given an authorized device
-     When the metrics endpoint is called
-     Then the metric is saved to the database
-      And the request will be successful
+    When the metrics endpoint is called
+    Then the metric is saved to the database
+    And the request will be successful
+    And device last contact timestamp is updated
 
   Scenario: Metric endpoint fails for unauthorized device
     Given an unauthorized device
-     When the metrics endpoint is called
-     Then the request will fail with an unauthorized error
-=======
-  Scenario: a metric is sent to the metric endpoint by a valid device
-    When the metric is sent
-    Then 200 status code should be returned
-    And device last contact timestamp is updated
-
-  Scenario: a metric is sent by a not allowed device
-    When the metric is sent by a not allowed device
-    Then metrics endpoint should return 401
-    And device last contact timestamp is updated
->>>>>>> ad1bd532
+    When the metrics endpoint is called
+    Then the request will fail with an unauthorized error
+    And device last contact timestamp is updated