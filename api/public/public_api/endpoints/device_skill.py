--- conflicted
+++ resolved
@@ -1,4 +1,3 @@
-<<<<<<< HEAD
 # Mycroft Server - Backend
 # Copyright (C) 2019 Mycroft AI Inc
 # SPDX-License-Identifier: 	AGPL-3.0-or-later
@@ -18,7 +17,6 @@
 # You should have received a copy of the GNU Affero General Public License
 # along with this program. If not, see <https://www.gnu.org/licenses/>.
 
-=======
 """Applies a skill settings definition to the database.
 
 Whenever a change is made to a skill's settings definition on a device, this
@@ -30,7 +28,6 @@
 cannot send it's settings... right?  The skill and its relationship to the
 device should already be known when this endpoint is called.
 """
->>>>>>> b2b99e9d
 from http import HTTPStatus
 from logging import getLogger
 
