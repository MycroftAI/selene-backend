# Mycroft Server - Backend
# Copyright (C) 2020 Mycroft AI Inc
# SPDX-License-Identifier: 	AGPL-3.0-or-later
#
# This file is part of the Mycroft Server.
#
# The Mycroft Server is free software: you can redistribute it and/or
# modify it under the terms of the GNU Affero General Public License as
# published by the Free Software Foundation, either version 3 of the
# License, or (at your option) any later version.
#
# This program is distributed in the hope that it will be useful,
# but WITHOUT ANY WARRANTY; without even the implied warranty of
# MERCHANTABILITY or FITNESS FOR A PARTICULAR PURPOSE. See the
# GNU Affero General Public License for more details.
#
# You should have received a copy of the GNU Affero General Public License
# along with this program. If not, see <https://www.gnu.org/licenses/>.
"""Precise API endpoint for tagging a file."""

import getpass
from http import HTTPStatus
from os import environ
from pathlib import Path
from typing import List

from flask import jsonify
from schematics import Model
from schematics.types import StringType

from selene.api import SeleneEndpoint
from selene.data.tagging import (
    FileTag,
    FileTagRepository,
    SessionRepository,
    Tag,
    TaggableFile,
    Tagger,
    TaggerRepository,
    TagRepository,
    WakeWordFileRepository,
)
from selene.util.ssh import get_remote_file, SshClientConfig


class TagPostRequest(Model):
    """Define the expected arguments to be passed in the POST request."""

    tag_id = StringType(required=True)
    tag_value = StringType(required=True)
    file_name = StringType(required=True)
    session_id = StringType(required=True)


class TagEndpoint(SeleneEndpoint):
    """Precise API endpoint for tagging a file.

    The HTTP GET request will randomly select a type of tag, which will in turn be used
    to retrieve an audio file that requires the tag.  The selected audio file must not
    have been tagged in the last hour.  This will prevent the same files from being
    tagged more times than necessary.  The file will also be copied to local storage
    for a subsequent API call.
    """

    _tags = None

    @property
    def tags(self) -> List[Tag]:
        """Get all the possible tags.

        :return a list of all tags and their values
        """
        if self._tags is None:
            tag_repository = TagRepository(self.db)
            tags = tag_repository.get_all()
            self._tags = sorted(tags, key=lambda tag: tag.priority)

        return self._tags

    def get(self):
        """Handle an HTTP GET request."""
        self._authenticate()
        session_id = self._ensure_session_exists()
        response_data, file_to_tag = self._build_response_data(session_id)
        if response_data:
            self._copy_audio_file(file_to_tag)

        return response_data, HTTPStatus.OK if response_data else HTTPStatus.NO_CONTENT

    def _ensure_session_exists(self):
        """If no session ID is provided in the request, get it from the database."""
        session_id = self.request.args.get("sessionId")
        if session_id is None:
            tagger = self._ensure_tagger_exists()
            session_repository = SessionRepository(self.db)
            session_id = session_repository.ensure_session_exists(tagger)

        return session_id

    def _ensure_tagger_exists(self):
        """Get the tagger attributes for this account."""
        tagger = Tagger(entity_type="account", entity_id=self.account.id)
        tagger_repository = TaggerRepository(self.db)
        tagger.id = tagger_repository.ensure_tagger_exists(tagger)

        return tagger

    def _build_response_data(self, session_id: str):
        """Build the response from data retrieved from the database.

        :param session_id: Identifier of the user's tagging session
        :return the response and the taggable file object
        """
        wake_word = self.request.args["wakeWord"].replace("-", " ")
        file_to_tag = self._get_taggable_file(wake_word, session_id)
        if file_to_tag is None:
            response_data = ""
        else:
            tag = self._select_tag(file_to_tag)
            response_data = dict(
                audioFileId=file_to_tag.id,
                audioFileName=file_to_tag.name,
                sessionId=session_id,
                tagId=tag.id,
                tagInstructions=tag.instructions,
                tagName=(wake_word if tag.name == "wake word" else tag.name).title(),
                tagTitle=tag.title,
                tagValues=tag.values,
            )

        return response_data, file_to_tag

    def _get_taggable_file(self, wake_word: str, session_id: str) -> TaggableFile:
        """Get a file that has still requires some tagging for a specified tag type.

        :param wake_word: the wake word being tagged by the user
        :param session_id: identifier of the user's tagging session
        :return: dataclass instance representing the file to be tagged
        """
        file_repository = WakeWordFileRepository(self.db)
        file_to_tag = file_repository.get_taggable_file(
            wake_word, len(self.tags), session_id
        )

        return file_to_tag

    def _select_tag(self, file_to_tag: TaggableFile) -> Tag:
        """Determine which tag to return in the response.

        :param file_to_tag: Attributes of the file that will be tagged by the user
        :return: the tag to put in the response
        """
        selected_tag = None
        for tag in self.tags:
            if file_to_tag.designations is None:
                selected_tag = tag
            elif file_to_tag.tag is None:
                if tag.id not in file_to_tag.designations:
                    selected_tag = tag
            else:
                if tag.id == file_to_tag.tag:
                    selected_tag = tag
            if selected_tag is not None:
                break

        return selected_tag or self.tags[0]

    @staticmethod
    def _copy_audio_file(file_to_tag: TaggableFile):
        """Copy the file from the location specified in the database to local storage

        :param file_to_tag: dataclass instance representing the file to be tagged
        """
        local_path = Path(environ["SELENE_DATA_DIR"]).joinpath(file_to_tag.name)
        if not local_path.exists():
            if file_to_tag.location.server == environ["PRECISE_SERVER"]:
                remote_user = "precise"
                ssh_port = environ["PRECISE_SSH_PORT"]
            else:
                remote_user = "mycroft"
                ssh_port = 22
            ssh_config = SshClientConfig(
                local_user=getpass.getuser(),
                remote_server=file_to_tag.location.server,
                remote_user=remote_user,
                ssh_port=ssh_port,
            )
            remote_path = Path(file_to_tag.location.directory).joinpath(
                file_to_tag.name
            )
            get_remote_file(ssh_config, local_path, remote_path)

    def post(self):
        """Process HTTP POST request for an account."""
        self._authenticate()
        self._validate_post_request()
        self._add_tag()

        return jsonify("File tagged successfully"), HTTPStatus.OK

    def _validate_post_request(self):
        """Validate the contents of the request object for a POST request."""
        post_request = TagPostRequest(
            dict(
                session_id=self.request.json.get("sessionId"),
                tag_id=self.request.json.get("tagId"),
                tag_value=self.request.json.get("tagValueId"),
                file_name=self.request.json.get("audioFileId"),
            )
        )
        post_request.validate()

<<<<<<< HEAD
    def _add_tag(self):
        """Add the tagging result to the database."""
        file_tag = WakeWordFileTag(
=======
    def _ensure_tagger_exists(self):
        tagger = Tagger(entity_type="account", entity_id=self.account.id)
        tagger_repository = TaggerRepository(self.db)
        tagger.id = tagger_repository.ensure_tagger_exists(tagger)

        return tagger

    def _ensure_session_exists(self, tagger):
        session_repository = SessionRepository(self.db)
        session_id = session_repository.ensure_session_exists(tagger)

        return session_id

    def _add_tag(self, session_id: str):
        file_tag = FileTag(
>>>>>>> 17bd5003
            file_id=self.request.json["audioFileId"],
            session_id=self.request.json["sessionId"],
            tag_id=self.request.json["tagId"],
            tag_value_id=self.request.json["tagValueId"],
        )
        file_tag_repository = FileTagRepository(self.db)
        file_tag_repository.add(file_tag)<|MERGE_RESOLUTION|>--- conflicted
+++ resolved
@@ -210,27 +210,9 @@
         )
         post_request.validate()
 
-<<<<<<< HEAD
     def _add_tag(self):
         """Add the tagging result to the database."""
         file_tag = WakeWordFileTag(
-=======
-    def _ensure_tagger_exists(self):
-        tagger = Tagger(entity_type="account", entity_id=self.account.id)
-        tagger_repository = TaggerRepository(self.db)
-        tagger.id = tagger_repository.ensure_tagger_exists(tagger)
-
-        return tagger
-
-    def _ensure_session_exists(self, tagger):
-        session_repository = SessionRepository(self.db)
-        session_id = session_repository.ensure_session_exists(tagger)
-
-        return session_id
-
-    def _add_tag(self, session_id: str):
-        file_tag = FileTag(
->>>>>>> 17bd5003
             file_id=self.request.json["audioFileId"],
             session_id=self.request.json["sessionId"],
             tag_id=self.request.json["tagId"],
