from dataclasses import asdict
from datetime import datetime, timedelta
from http import HTTPStatus
from logging import getLogger

from flask import json
from schematics import Model
from schematics.exceptions import ValidationError
from schematics.types import StringType

from selene.api import SeleneEndpoint
from selene.api.etag import ETagManager
from selene.api.public_endpoint import delete_device_login
from selene.data.device import DeviceRepository, Geography, GeographyRepository
from selene.util.cache import DEVICE_LAST_CONTACT_KEY, SeleneCache

ONE_DAY = 86400
CONNECTED = 'Connected'
DISCONNECTED = 'Disconnected'
DORMANT = 'Dormant'

_log = getLogger()


def validate_pairing_code(pairing_code):
    cache_key = 'pairing.code:' + pairing_code
    cache = SeleneCache()
    pairing_cache = cache.get(cache_key)

    if pairing_cache is None:
        raise ValidationError('pairing code not found')


class UpdateDeviceRequest(Model):
    city = StringType(required=True)
    country = StringType(required=True)
    name = StringType(required=True)
    placement = StringType()
    region = StringType(required=True)
    timezone = StringType(required=True)
    wake_word = StringType(required=True)
    voice = StringType(required=True)


class NewDeviceRequest(UpdateDeviceRequest):
    pairing_code = StringType(required=True, validators=[validate_pairing_code])


class DeviceEndpoint(SeleneEndpoint):
    def __init__(self):
        super(DeviceEndpoint, self).__init__()
        self.devices = None
        self.cache = self.config['SELENE_CACHE']
        self.etag_manager: ETagManager = ETagManager(self.cache, self.config)

    def get(self, device_id):
        self._authenticate()
        if device_id is None:
            response_data = self._get_devices()
        else:
            response_data = self._get_device(device_id)

        return response_data, HTTPStatus.OK

    def _get_devices(self):
        device_repository = DeviceRepository(self.db)
        devices = device_repository.get_devices_by_account_id(
            self.account.id
        )
        response_data = []
        for device in devices:
            response_device = self._format_device_for_response(device)
            response_data.append(response_device)

        return response_data

    def _get_device(self, device_id):
        device_repository = DeviceRepository(self.db)
        device = device_repository.get_device_by_id(device_id)
        response_data = self._format_device_for_response(device)

        return response_data

    def _format_device_for_response(self, device):
        """Convert device object into a response object for this endpoint."""
        last_contact_age = self._get_device_last_contact(device)
        device_status = self._determine_device_status(last_contact_age)
        if device_status == DISCONNECTED:
            disconnect_duration = self._determine_disconnect_duration(
                last_contact_age
            )
        else:
            disconnect_duration = None
        device_dict = asdict(device)
        device_dict['status'] = device_status
        device_dict['disconnect_duration'] = disconnect_duration
        device_dict['voice'] = device_dict.pop('text_to_speech')

        return device_dict

    def _get_device_last_contact(self, device):
        """Get the last time the device contacted the backend.

        The timestamp returned by this method will be used to determine if a
        device is active or not.

        The device table has a last contacted column but it is only updated
        daily via batch script.  The real-time values are kept in Redis.
        If the Redis query returns nothing, the device hasn't contacted the
        backend yet.  This could be because it was just activated. Give the
        device a couple of minutes to make that first call to the backend.
        """
        last_contact_ts = self.cache.get(
            DEVICE_LAST_CONTACT_KEY.format(device_id=device.id)
        )
        if last_contact_ts is None:
            if device.last_contact_ts is None:
                last_contact_age = datetime.utcnow() - device.add_ts
            else:
                last_contact_age = datetime.utcnow() - device.last_contact_ts
        else:
<<<<<<< HEAD
            last_contact_ts = last_contact_ts.decode()
            last_contact_ts = datetime.strptime(
                last_contact_ts,
                '%Y-%m-%d %H:%M:%S.%f'
            )
=======
>>>>>>> 0c0b095b
            last_contact_age = datetime.utcnow() - last_contact_ts

        return last_contact_age

    @staticmethod
    def _determine_device_status(last_contact_age):
        """Derive device status from the last time device contacted servers."""
        if last_contact_age <= timedelta(seconds=120):
            device_status = CONNECTED
        elif timedelta(seconds=120) < last_contact_age < timedelta(days=30):
            device_status = DISCONNECTED
        else:
            device_status = DORMANT

        return device_status

    @staticmethod
    def _determine_disconnect_duration(last_contact_age):
        """Derive device status from the last time device contacted servers."""
        disconnect_duration = 'unknown'
        days, _ = divmod(last_contact_age, timedelta(days=1))
        if days:
            disconnect_duration = str(days) + ' days'
        else:
            hours, remaining = divmod(last_contact_age, timedelta(hours=1))
            if hours:
                disconnect_duration = str(hours) + ' hours'
            else:
                minutes, _ = divmod(remaining, timedelta(minutes=1))
                if minutes:
                    disconnect_duration = str(minutes) + ' minutes'

        return disconnect_duration

    def post(self):
        self._authenticate()
        device = self._validate_request()
        device_id = self._pair_device(device)

        return device_id, HTTPStatus.OK

    def _validate_request(self):
        request_data = json.loads(self.request.data)
        if self.request.method == 'POST':
            device = NewDeviceRequest()
            device.pairing_code = request_data['pairingCode']
        else:
            device = UpdateDeviceRequest()
        device.city = request_data['city']
        device.country = request_data['country']
        device.name = request_data['name']
        device.placement = request_data['placement']
        device.region = request_data['region']
        device.timezone = request_data['timezone']
        device.wake_word = request_data['wakeWord']
        device.voice = request_data['voice']
        device.validate()

        return device

    def _pair_device(self, device):
        self.db.autocommit = False
        try:
            pairing_data = self._get_pairing_data(device.pairing_code)
            device_id = self._add_device(device)
            pairing_data['uuid'] = device_id
            self.cache.delete('pairing.code:{}'.format(device.pairing_code))
            self._build_pairing_token(pairing_data)
        except Exception:
            self.db.rollback()
            raise
        else:
            self.db.commit()

        return device_id

    def _get_pairing_data(self, pairing_code: str) -> dict:
        """Checking if there's one pairing session for the pairing code."""
        cache_key = 'pairing.code:' + pairing_code
        pairing_cache = self.cache.get(cache_key)
        pairing_data = json.loads(pairing_cache)

        return pairing_data

    def _add_device(self, device: NewDeviceRequest):
        """Creates a device and associate it to a pairing session"""
        device_dict = device.to_native()
        geography_id = self._ensure_geography_exists(self.db, device_dict)
        device_dict.update(geography_id=geography_id)
        device_repository = DeviceRepository(self.db)
        device_id = device_repository.add(self.account.id, device_dict)

        return device_id

    def _ensure_geography_exists(self, db, device: dict):
        geography = Geography(
            city=device['city'],
            country=device['country'],
            region=device['region'],
            time_zone=device['timezone']
        )
        geography_repository = GeographyRepository(db, self.account.id)
        geography_id = geography_repository.get_geography_id(geography)
        if geography_id is None:
            geography_id = geography_repository.add(geography)

        return geography_id

    def _build_pairing_token(self, pairing_data):
        self.cache.set_with_expiration(
            key='pairing.token:' + pairing_data['token'],
            value=json.dumps(pairing_data),
            expiration=ONE_DAY
        )

    def delete(self, device_id):
        self._authenticate()
        self._delete_device(device_id)
        return '', HTTPStatus.NO_CONTENT

    def _delete_device(self, device_id):
        device_repository = DeviceRepository(self.db)
        device_repository.remove(device_id)
        delete_device_login(device_id, self.cache)

    def patch(self, device_id):
        self._authenticate()
        updates = self._validate_request()
        self._update_device(device_id, updates)
        self.etag_manager.expire_device_etag_by_device_id(device_id)
        self.etag_manager.expire_device_location_etag_by_device_id(device_id)
        self.etag_manager.expire_device_setting_etag_by_device_id(device_id)

        return '', HTTPStatus.NO_CONTENT

    def _update_device(self, device_id, updates):
        device_updates = updates.to_native()
        geography_id = self._ensure_geography_exists(self.db, device_updates)
        device_updates.update(geography_id=geography_id)
        device_repository = DeviceRepository(self.db)
        device_repository.update_device_from_account(
            self.account.id,
            device_id,
            device_updates
        )<|MERGE_RESOLUTION|>--- conflicted
+++ resolved
@@ -119,14 +119,6 @@
             else:
                 last_contact_age = datetime.utcnow() - device.last_contact_ts
         else:
-<<<<<<< HEAD
-            last_contact_ts = last_contact_ts.decode()
-            last_contact_ts = datetime.strptime(
-                last_contact_ts,
-                '%Y-%m-%d %H:%M:%S.%f'
-            )
-=======
->>>>>>> 0c0b095b
             last_contact_age = datetime.utcnow() - last_contact_ts
 
         return last_contact_age
